--- conflicted
+++ resolved
@@ -1,10 +1,6 @@
 # Package
 
-<<<<<<< HEAD
-version       = "1.0.0"
-=======
 version       = "0.2.2"
->>>>>>> 0c41b400
 author        = "Patitotective"
 description   = "KDL document language Nim implementation"
 license       = "MIT"
